<<<<<<< HEAD
/** @type {import('next').NextConfig} */
const nextConfig = {
  // Configure webpack with unique cache names
  webpack: (config, { name }) => {
    // Use the compiler name in the cache name to make it unique
    config.cache = {
      ...config.cache,
      name: `${name}-cache-${Date.now()}`
    };
=======
/**
 * @type {import('next').NextConfig}
 * Enhanced configuration for Buildappswith platform with security and performance optimizations
 * Version: 0.1.78
 */

// Import the BundleAnalyzerPlugin for webpack bundle analysis
import { BundleAnalyzerPlugin } from 'webpack-bundle-analyzer';

/**
 * Define Content Security Policy directives
 * Carefully configured to allow necessary resources while maintaining security
 */
const ContentSecurityPolicy = `
  default-src 'self';
  script-src 'self' 'unsafe-eval' 'unsafe-inline' https://js.stripe.com https://cdnjs.cloudflare.com;
  style-src 'self' 'unsafe-inline' https://fonts.googleapis.com;
  img-src 'self' blob: data: https://*.stripe.com https://api.placeholder.org https://cdn.magicui.design;
  font-src 'self' data: https://fonts.gstatic.com;
  frame-src 'self' https://js.stripe.com https://*.stripe.com;
  connect-src 'self' https://api.stripe.com https://*.vercel-insights.com http://localhost:* https://localhost:*;
  object-src 'none';
`;

/**
 * Configure security headers to protect against common web vulnerabilities
 * Each header serves a specific security purpose
 */
const securityHeaders = [
  {
    key: 'Content-Security-Policy',
    value: ContentSecurityPolicy.replace(/\s{2,}/g, ' ').trim(),
  },
  {
    key: 'X-DNS-Prefetch-Control',
    value: 'on',
  },
  {
    key: 'Strict-Transport-Security',
    value: 'max-age=63072000; includeSubDomains; preload',
  },
  {
    key: 'X-XSS-Protection',
    value: '1; mode=block',
  },
  {
    key: 'X-Frame-Options',
    value: 'SAMEORIGIN',
  },
  {
    key: 'Permissions-Policy',
    value: 'camera=(), microphone=(), geolocation=(), interest-cohort=()',
  },
  {
    key: 'X-Content-Type-Options',
    value: 'nosniff',
  },
  {
    key: 'Referrer-Policy',
    value: 'strict-origin-when-cross-origin',
  },
];

const nextConfig = {
  reactStrictMode: true,
  
  // Configure image optimization
  images: {
    formats: ['image/avif', 'image/webp'],
    domains: ['api.placeholder.org', 'localhost', 'cdn.magicui.design'],
    deviceSizes: [640, 750, 828, 1080, 1200, 1920, 2048],
    imageSizes: [16, 32, 48, 64, 96, 128, 256, 384],
    minimumCacheTTL: 60, // Cache optimized images for at least 60 seconds
    // Use remote patterns for more granular control (can be expanded as needed)
    remotePatterns: [
      {
        protocol: 'https',
        hostname: '**.stripe.com',
      },
      {
        protocol: 'https',
        hostname: 'cdn.magicui.design',
      }
    ],
  },
  
  // Configure header security
  async headers() {
    return [
      {
        // Apply security headers to all routes
        source: '/:path*',
        headers: securityHeaders,
      },
    ];
  },
  
  // Optimize bundles
  compiler: {
    // Remove console logs in production
    removeConsole: process.env.NODE_ENV === 'production',
  },
  
  // Accessibility enhancements
  experimental: {
    // Enable correct scroll restoration
    scrollRestoration: true,
    
    // Disable CSS optimization to avoid critters issues
    optimizeCss: false,
  },
  
  // Enable output exporting for static optimization where possible
  output: process.env.NEXT_OUTPUT || 'standalone',
  
  // Configure build output options
  poweredByHeader: false, // Remove X-Powered-By header
  
  // Configure URL compression for better Core Web Vitals
  compress: true,
  
  // Configure webpack for bundle optimization
  webpack: (config, { dev, isServer }) => {
    // Only add bundle analyzer when explicitly enabled via ANALYZE=true environment variable
    if (process.env.ANALYZE === 'true' && !isServer) {
      config.plugins.push(
        new BundleAnalyzerPlugin({
          analyzerMode: 'server',
          analyzerPort: 8890,
          openAnalyzer: false,
        })
      );
    }
    
>>>>>>> 1b50fa36
    return config;
  },
};

export default nextConfig;<|MERGE_RESOLUTION|>--- conflicted
+++ resolved
@@ -1,14 +1,3 @@
-<<<<<<< HEAD
-/** @type {import('next').NextConfig} */
-const nextConfig = {
-  // Configure webpack with unique cache names
-  webpack: (config, { name }) => {
-    // Use the compiler name in the cache name to make it unique
-    config.cache = {
-      ...config.cache,
-      name: `${name}-cache-${Date.now()}`
-    };
-=======
 /**
  * @type {import('next').NextConfig}
  * Enhanced configuration for Buildappswith platform with security and performance optimizations
@@ -143,7 +132,6 @@
       );
     }
     
->>>>>>> 1b50fa36
     return config;
   },
 };
