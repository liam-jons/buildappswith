--- conflicted
+++ resolved
@@ -2,30 +2,6 @@
 
 All notable changes to this project will be documented in this file.
 
-<<<<<<< HEAD
-## [0.1.50] - 2025-04-16
-
-### Added
-- Enhanced Builder Profile with Success Metrics Dashboard
-- Created Portfolio Gallery for comprehensive project browsing
-- Added detailed project view with outcome metrics visualization
-- Implemented proper navigation between profile and portfolio pages
-- Success metrics visualization with validation tier-specific styling
-
-### Modified
-- Updated mock data to include builder success metrics
-- Enhanced portfolio showcase with better visualization
-- Optimized profile layout for better information hierarchy
-
-## [0.1.49] - 2025-04-16
-- Fixed login page button usage error
-
-## [0.1.48] - 2025-04-16
-- Fixed styling issues after NextAuth migration
-
-## [0.1.47] - 2025-04-16
-- Migrated from Auth0 to NextAuth.js for authentication
-=======
 ## [1.0.1] - 2025-04-22
 
 ### Fixed
@@ -171,5 +147,4 @@
 
 ### Added
 - Accessibility settings panel with dark mode and OpenDyslexic font options
-- Added OpenDyslexic font support with CSS implementation
->>>>>>> 1b50fa36
+- Added OpenDyslexic font support with CSS implementation