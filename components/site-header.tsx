"use client";

import { buttonVariants } from "@/components/ui/button";
import { useTheme } from "next-themes";
import { Switch } from "@/components/ui/switch";
import { Label } from "@/components/ui/label";
import { Popover, PopoverContent, PopoverTrigger } from "@/components/ui/popover";
import { cn } from "@/lib/utils";
import { AnimatePresence, motion, useReducedMotion } from "framer-motion";
import { AlignJustify, XIcon, ChevronDown, User, MoonIcon, SunIcon } from "lucide-react";
import Link from "next/link";
import { useEffect, useState, useRef } from "react";
import { usePathname } from "next/navigation";
import { useOnClickOutside } from "@/hooks/use-on-click-outside";
<<<<<<< HEAD
import { LoginButton } from "@/components/auth/login-button";
import { UserProfile } from "@/components/auth/user-profile";
import { useSession } from "next-auth/react";
=======
import { useAuth } from "@/lib/auth/hooks";
import { UserRole } from "@/lib/auth/types";
>>>>>>> 2f72a863

function AccessibilitySettings() {
  const { theme, setTheme } = useTheme();
  const [mounted, setMounted] = useState(false);
  const [dyslexicMode, setDyslexicMode] = useState(false);

  // After mounting, we have access to the theme
  useEffect(() => setMounted(true), []);

  useEffect(() => {
    // Apply OpenDyslexic font if dyslexicMode is enabled
    if (!mounted) return;
    
    if (dyslexicMode) {
      document.body.classList.add('dyslexic-mode');
      document.documentElement.classList.add('dyslexic-mode');
    } else {
      document.body.classList.remove('dyslexic-mode');
      document.documentElement.classList.remove('dyslexic-mode');
    }
  }, [dyslexicMode, mounted]);

  if (!mounted) return null;

  return (
    <Popover>
      <PopoverTrigger asChild>
        <button
          className="flex items-center justify-center h-8 w-8 ml-2 rounded-full border border-slate-200 dark:border-slate-600 bg-white dark:bg-slate-800 text-sm font-bold"
          aria-label="Toggle accessibility settings"
        >
          A
        </button>
      </PopoverTrigger>
      <PopoverContent className="w-72">
        <div className="grid gap-4">
          <div className="space-y-2">
            <h4 className="font-medium leading-none">Accessibility Settings</h4>
            <p className="text-sm text-muted-foreground">
              Customize your experience with these accessibility options.
            </p>
          </div>
          <div className="grid gap-2">
            <div className="flex items-center justify-between">
              <div className="flex items-center space-x-2">
                {theme === "dark" ? <MoonIcon className="h-4 w-4" /> : <SunIcon className="h-4 w-4" />}
                <Label htmlFor="theme-mode">Dark Mode</Label>
              </div>
              <Switch
                id="theme-mode"
                checked={theme === "dark"}
                onCheckedChange={(checked) => setTheme(checked ? "dark" : "light")}
              />
            </div>
            <div className="flex items-center justify-between">
              <div className="flex items-center space-x-2">
                <svg width="15" height="15" viewBox="0 0 15 15" fill="none" xmlns="http://www.w3.org/2000/svg"><path d="M3.60007 2.09998C3.60007 2.70003 4.08235 3.17897 4.72275 3.24449L5.00007 3.26904V2.09998H3.60007ZM5.00007 1.09998V0.0999756H3.50007V1.09998H5.00007ZM6.00007 0.0999756V1.09998L6.60007 1.09998C7.25259 1.09998 7.92308 1.20847 8.54182 1.41333L5.54064 10.4123L6.00007 11.8H8.00007V10.8H6.53384L9.45444 2.09998H10.8001V0.0999756H6.00007ZM11.8001 0.0999756V1.09998H13.8001V2.09998H11.8001V3.09998H13.8001V4.09997H11.8001V5.09997H13.8001V6.09997H11.8001V7.09997H13.8001V8.09997H11.8001V9.09997H13.8001V10.1H11.8001V11.1H13.8001V12.1H11.8001V13.1H13.8001V14.1H11.8001V14.9H14.7001V0.0999756H11.8001ZM0.900024 2.09998V14.9H3.80002V4.09997H1.90002V2.09998H0.900024Z" fill="currentColor"/></svg>
                <Label htmlFor="dyslexic-mode">Dyslexic friendly</Label>
              </div>
              <Switch
                id="dyslexic-mode"
                checked={dyslexicMode}
                onCheckedChange={setDyslexicMode}
              />
            </div>
          </div>
        </div>
      </PopoverContent>
    </Popover>
  );
}

// Role-based navigation paths
const defaultRoleBasedItems = [
  {
    id: 1,
    label: "Learn how to benefit instantly from AI",
    href: "/for-clients",
    description: "Practical guidance for immediate AI adoption"
  },
  {
    id: 2,
    label: "Learn to build a business with AI",
    href: "/for-learners",
    description: "Turn AI skills into entrepreneurial opportunities"
  },
  {
    id: 3,
    label: "Pay someone to build an app for me",
    href: "/marketplace",
    description: "Connect with skilled AI developers"
  },
  {
    id: 4,
    label: "Teach others how to benefit from AI",
    href: "/become-builder",
    description: "Share your expertise and help others grow"
  }
];

// About section navigation
const defaultAboutItems = [
  {
    id: 1,
    label: "Our Mission",
    href: "/about",
    description: "Our mission to democratise AI"
  },
  {
    id: 2,
    label: "Contact",
    href: "/contact",
    description: "Get in touch with our team"
  }
];

// User menu items based on role
const getUserMenuItems = (role: UserRole | undefined) => {
  const commonItems = [
    {
      id: 1,
      label: "Profile",
      href: "/profile",
      description: "Manage your account settings",
    },
    {
      id: 2,
      label: "Bookings",
      href: "/bookings",
      description: "View your scheduled sessions",
    },
  ];

  const roleSpecificItems = [];

  if (role === UserRole.CLIENT) {
    roleSpecificItems.push({
      id: 3,
      label: "My Projects",
      href: "/client-dashboard",
      description: "Manage your app development projects",
    },
    {
      id: 4,
      label: "Become a Builder",
      href: "/builder-profile",
      description: "Create your builder profile to help others",
    });
  } else if (role === UserRole.BUILDER) {
    roleSpecificItems.push({
      id: 3,
      label: "Builder Profile",
      href: "/builder-profile",
      description: "Manage your builder profile and portfolio",
    },
    {
      id: 4,
      label: "Builder Dashboard",
      href: "/builder-dashboard",
      description: "Manage your services and clients",
    });
  } else if (role === UserRole.ADMIN) {
    roleSpecificItems.push({
      id: 3,
      label: "Admin Dashboard",
      href: "/admin",
      description: "Manage platform settings and users",
    });
  }

  return [...commonItems, ...roleSpecificItems];
};

export function SiteHeader() {
  const pathname = usePathname();
  const shouldReduceMotion = useReducedMotion();
  const { user, isAuthenticated, signOut } = useAuth();
  const [mounted, setMounted] = useState(false);
  const { theme, setTheme } = useTheme();
  
  // Use state to store navigation items
  const [navigationItems, setNavigationItems] = useState({
    roleBasedItems: defaultRoleBasedItems,
    aboutItems: defaultAboutItems
  });
  
  // After mounting, we can access browser APIs
  useEffect(() => setMounted(true), []);
  
  // Fetch navigation items from API
  useEffect(() => {
    const fetchNavigationItems = async () => {
      try {
        const response = await fetch('/api/navigation');
        if (response.ok) {
          const data = await response.json();
          setNavigationItems(data);
        }
      } catch (error) {
        console.error('Failed to load navigation items:', error);
        // Continue with default items if API fails
      }
    };
    
    fetchNavigationItems();
  }, []);
  
  const mobilenavbarVariant = {
    initial: {
      opacity: 0,
      scale: 1,
    },
    animate: {
      scale: 1,
      opacity: 1,
      transition: {
        duration: 0.2,
        ease: "easeOut",
      },
    },
    exit: {
      opacity: 0,
      transition: {
        duration: 0.2,
        delay: 0.2,
        ease: "easeOut",
      },
    },
  };

  const mobileLinkVar = {
    initial: {
      y: "-20px",
      opacity: 0,
    },
    open: {
      y: 0,
      opacity: 1,
      transition: {
        duration: 0.3,
        ease: "easeOut",
      },
    },
  };

  const containerVariants = {
    open: {
      transition: {
        staggerChildren: 0.06,
      },
    },
  };

  const [hamburgerMenuIsOpen, setHamburgerMenuIsOpen] = useState(false);

  // Create refs for dropdown menus
  const rolesDropdownRef = useRef<HTMLDivElement>(null);
  const aboutDropdownRef = useRef<HTMLDivElement>(null);
  const userDropdownRef = useRef<HTMLDivElement>(null);
  
  // State for dropdowns
  const [rolesDropdownOpen, setRolesDropdownOpen] = useState(false);
  const [aboutDropdownOpen, setAboutDropdownOpen] = useState(false);
  const [userDropdownOpen, setUserDropdownOpen] = useState(false);
  
  // Click outside handlers for dropdowns - Fix TypeScript errors by casting refs
  useOnClickOutside(rolesDropdownRef as React.RefObject<HTMLElement>, () => setRolesDropdownOpen(false));
  useOnClickOutside(aboutDropdownRef as React.RefObject<HTMLElement>, () => setAboutDropdownOpen(false));
  useOnClickOutside(userDropdownRef as React.RefObject<HTMLElement>, () => setUserDropdownOpen(false));
  
  // Handle keyboard navigation for accessibility
  const handleKeyDown = (e: React.KeyboardEvent, setDropdown: React.Dispatch<React.SetStateAction<boolean>>) => {
    if (e.key === "Escape") {
      setDropdown(false);
    }
  };
  
  // Prevent body scroll when mobile menu is open
  useEffect(() => {
    const html = document.querySelector("html");
    if (html) html.classList.toggle("overflow-hidden", hamburgerMenuIsOpen);
  }, [hamburgerMenuIsOpen]);

  useEffect(() => {
    const closeHamburgerNavigation = () => setHamburgerMenuIsOpen(false);
    window.addEventListener("orientationchange", closeHamburgerNavigation);
    window.addEventListener("resize", closeHamburgerNavigation);

    return () => {
      window.removeEventListener("orientationchange", closeHamburgerNavigation);
      window.removeEventListener("resize", closeHamburgerNavigation);
    };
  }, [setHamburgerMenuIsOpen]);

  // Handle sign out
  const handleSignOut = async () => {
    await signOut({ callbackUrl: "/" });
  };

  // Get user menu items based on role
  const userMenuItems = getUserMenuItems(user?.role);

  return (
    <>
      <header className="fixed left-0 top-0 z-50 w-full translate-y-[-1rem] animate-fade-in border-b opacity-0 backdrop-blur-[12px] [--animation-delay:600ms]">
        <div className="container flex h-[3.5rem] items-center justify-between">
          <Link className="text-md flex items-center font-semibold" href="/">
            BW
          </Link>

          {/* Desktop Navigation - Hidden on mobile */}
          <nav className="mx-4 hidden md:flex space-x-4 items-center">
            {/* How it works link */}
            <Link 
              href="/how-it-works"
              className={cn(
                "px-3 py-2 text-sm rounded-md hover:bg-slate-100 dark:hover:bg-slate-800 transition-colors",
                pathname === "/how-it-works" ? "bg-slate-100 dark:bg-slate-800" : ""
              )}
            >
              How it works
            </Link>
            
            {/* I would like to... dropdown */}
            <div ref={rolesDropdownRef} className="relative">
              <button
                onClick={() => {
                  setRolesDropdownOpen(!rolesDropdownOpen);
                  setAboutDropdownOpen(false);
                  setUserDropdownOpen(false);
                }}
                onKeyDown={(e) => handleKeyDown(e, setRolesDropdownOpen)}
                className={cn(
                  "flex items-center gap-1 px-3 py-2 text-sm rounded-md hover:bg-slate-100 dark:hover:bg-slate-800 transition-colors",
                  rolesDropdownOpen ? "bg-slate-100 dark:bg-slate-800" : ""
                )}
                aria-expanded={rolesDropdownOpen}
                aria-haspopup="true"
              >
                I would like to...
                <ChevronDown size={16} className={cn("transition-transform", rolesDropdownOpen ? "rotate-180" : "")} />
              </button>
              <AnimatePresence>
                {rolesDropdownOpen && (
                  <motion.div
                    initial={shouldReduceMotion ? { opacity: 1, y: 0 } : { opacity: 0, y: -10 }}
                    animate={shouldReduceMotion ? { opacity: 1, y: 0 } : { opacity: 1, y: 0 }}
                    exit={shouldReduceMotion ? { opacity: 0, y: 0 } : { opacity: 0, y: -10 }}
                    transition={{ duration: 0.15 }}
                    className="absolute left-0 mt-1 w-64 rounded-md bg-white dark:bg-slate-900 border border-slate-200 dark:border-slate-700 shadow-lg overflow-hidden z-50"
                  >
                    <div className="py-1">
                      {navigationItems.roleBasedItems.map((item) => (
                        <Link
                          key={item.id}
                          href={item.href}
                          className={cn(
                            "block px-4 py-2 text-sm hover:bg-slate-100 dark:hover:bg-slate-800",
                            pathname === item.href ? "bg-slate-100 dark:bg-slate-800" : ""
                          )}
                        >
                          <div className="font-medium">{item.label}</div>
                          <div className="text-xs text-slate-500 dark:text-slate-400">{item.description}</div>
                        </Link>
                      ))}
                    </div>
                  </motion.div>
                )}
              </AnimatePresence>
            </div>

            {/* Marketplace link */}
            <Link 
              href="/marketplace"
              className={cn(
                "px-3 py-2 text-sm rounded-md hover:bg-slate-100 dark:hover:bg-slate-800 transition-colors",
                pathname === "/marketplace" ? "bg-slate-100 dark:bg-slate-800" : ""
              )}
            >
              Marketplace
            </Link>

            {/* BW Toolkit link */}
            <Link 
              href="/toolkit"
              className={cn(
                "px-3 py-2 text-sm rounded-md hover:bg-slate-100 dark:hover:bg-slate-800 transition-colors",
                pathname === "/toolkit" ? "bg-slate-100 dark:bg-slate-800" : ""
              )}
            >
              Toolkit
            </Link>

            {/* About dropdown */}
            <div ref={aboutDropdownRef} className="relative">
              <button
                onClick={() => {
                  setAboutDropdownOpen(!aboutDropdownOpen);
                  setRolesDropdownOpen(false);
                  setUserDropdownOpen(false);
                }}
                onKeyDown={(e) => handleKeyDown(e, setAboutDropdownOpen)}
                className={cn(
                  "flex items-center gap-1 px-3 py-2 text-sm rounded-md hover:bg-slate-100 dark:hover:bg-slate-800 transition-colors",
                  aboutDropdownOpen ? "bg-slate-100 dark:bg-slate-800" : ""
                )}
                aria-expanded={aboutDropdownOpen}
                aria-haspopup="true"
              >
                About us
                <ChevronDown size={16} className={cn("transition-transform", aboutDropdownOpen ? "rotate-180" : "")} />
              </button>
              <AnimatePresence>
                {aboutDropdownOpen && (
                  <motion.div
                    initial={shouldReduceMotion ? { opacity: 1, y: 0 } : { opacity: 0, y: -10 }}
                    animate={shouldReduceMotion ? { opacity: 1, y: 0 } : { opacity: 1, y: 0 }}
                    exit={shouldReduceMotion ? { opacity: 0, y: 0 } : { opacity: 0, y: -10 }}
                    transition={{ duration: 0.15 }}
                    className="absolute left-0 mt-1 w-64 rounded-md bg-white dark:bg-slate-900 border border-slate-200 dark:border-slate-700 shadow-lg overflow-hidden z-50"
                  >
                    <div className="py-1">
                      {navigationItems.aboutItems.map((item) => (
                        <Link
                          key={item.id}
                          href={item.href}
                          className={cn(
                            "block px-4 py-2 text-sm hover:bg-slate-100 dark:hover:bg-slate-800",
                            pathname === item.href ? "bg-slate-100 dark:bg-slate-800" : ""
                          )}
                        >
                          <div className="font-medium">{item.label}</div>
                          <div className="text-xs text-slate-500 dark:text-slate-400">{item.description}</div>
                        </Link>
                      ))}
                    </div>
                  </motion.div>
                )}
              </AnimatePresence>
            </div>
          </nav>

          <div className="ml-auto flex h-full items-center">
<<<<<<< HEAD
            <div className="flex items-center gap-4">
              {/* Authentication components */}
              <div className="flex items-center gap-3">
                {(() => {
                  const { data: session, status } = useSession();
                  return status === "loading" ? (
                    <div className="h-8 w-8 animate-pulse rounded-full bg-slate-200 dark:bg-slate-700" />
                  ) : session?.user ? (
                    <UserProfile />
                  ) : (
                    <>
                      <LoginButton variant="login" className="mr-2" />
                      <LoginButton variant="signup" />
                    </>
                  );
                })()}
              </div>
            </div>
=======
            {/* Accessibility Settings Button */}
            <AccessibilitySettings />
            
            {isAuthenticated ? (
              <div ref={userDropdownRef} className="relative ml-2">
                <button
                  onClick={() => {
                    setUserDropdownOpen(!userDropdownOpen);
                    setRolesDropdownOpen(false);
                    setAboutDropdownOpen(false);
                  }}
                  onKeyDown={(e) => handleKeyDown(e, setUserDropdownOpen)}
                  className={cn(
                    "flex items-center gap-2 px-3 py-2 text-sm rounded-md hover:bg-slate-100 dark:hover:bg-slate-800 transition-colors",
                    userDropdownOpen ? "bg-slate-100 dark:bg-slate-800" : ""
                  )}
                  aria-expanded={userDropdownOpen}
                  aria-haspopup="true"
                >
                  <User size={18} />
                  <span className="hidden md:inline">{user?.name || user?.email}</span>
                  <ChevronDown size={16} className={cn("transition-transform", userDropdownOpen ? "rotate-180" : "")} />
                </button>
                <AnimatePresence>
                  {userDropdownOpen && (
                    <motion.div
                      initial={shouldReduceMotion ? { opacity: 1, y: 0 } : { opacity: 0, y: -10 }}
                      animate={shouldReduceMotion ? { opacity: 1, y: 0 } : { opacity: 1, y: 0 }}
                      exit={shouldReduceMotion ? { opacity: 0, y: 0 } : { opacity: 0, y: -10 }}
                      transition={{ duration: 0.15 }}
                      className="absolute right-0 mt-1 w-64 rounded-md bg-white dark:bg-slate-900 border border-slate-200 dark:border-slate-700 shadow-lg overflow-hidden z-50"
                    >
                      <div className="px-4 py-3 border-b border-slate-200 dark:border-slate-700">
                        <p className="text-sm font-medium">{user?.name || "User"}</p>
                        <p className="text-xs text-slate-500 dark:text-slate-400 truncate">{user?.email}</p>
                      </div>
                      <div className="py-1">
                        {userMenuItems.map((item) => (
                          <Link
                            key={item.id}
                            href={item.href}
                            className={cn(
                              "block px-4 py-2 text-sm hover:bg-slate-100 dark:hover:bg-slate-800",
                              pathname === item.href ? "bg-slate-100 dark:bg-slate-800" : ""
                            )}
                          >
                            <div className="font-medium">{item.label}</div>
                            <div className="text-xs text-slate-500 dark:text-slate-400">{item.description}</div>
                          </Link>
                        ))}
                      </div>
                      <div className="py-1 border-t border-slate-200 dark:border-slate-700">
                        <button
                          onClick={handleSignOut}
                          className="block w-full text-left px-4 py-2 text-sm text-red-600 dark:text-red-400 hover:bg-slate-100 dark:hover:bg-slate-800"
                        >
                          Sign out
                        </button>
                      </div>
                    </motion.div>
                  )}
                </AnimatePresence>
              </div>
            ) : (
              <>
                <Link
                  className={cn(
                    buttonVariants({ variant: "outline" }),
                    "mr-6 text-sm"
                  )}
                  href="/login"
                >
                  Log in
                </Link>
                <Link
                  className={cn(
                    buttonVariants({ variant: "default" }),
                    "mr-6 text-sm bg-black text-white hover:bg-black/90 dark:bg-black dark:text-white dark:hover:bg-black/90"
                  )}
                  href="/signup"
                >
                  Sign up
                </Link>
              </>
            )}
>>>>>>> 2f72a863
          </div>
          <button
            className="ml-6 md:hidden"
            onClick={() => setHamburgerMenuIsOpen((open) => !open)}
            aria-label="Toggle mobile menu"
            aria-expanded={hamburgerMenuIsOpen}
            aria-controls="mobile-menu"
          >
            <span className="sr-only">Toggle menu</span>
            {hamburgerMenuIsOpen ? <XIcon /> : <AlignJustify />}
          </button>
        </div>
      </header>
      <AnimatePresence>
        <motion.nav
          initial="initial"
          exit="exit"
          variants={mobilenavbarVariant}
          animate={hamburgerMenuIsOpen ? "animate" : "exit"}
          className={cn(
            `fixed left-0 top-0 z-50 h-screen w-full overflow-auto bg-background/70 backdrop-blur-[12px] `,
            {
              "pointer-events-none": !hamburgerMenuIsOpen,
            }
          )}
          id="mobile-menu"
          aria-label="Mobile navigation"
        >
          <div className="container flex h-[3.5rem] items-center justify-between">
            <Link className="text-md flex items-center font-semibold" href="/">
              BW
            </Link>

            <button
              className="ml-6 md:hidden"
              onClick={() => setHamburgerMenuIsOpen((open) => !open)}
              aria-label="Close mobile menu"
            >
              <span className="sr-only">Close menu</span>
              {hamburgerMenuIsOpen ? <XIcon /> : <AlignJustify />}
            </button>
          </div>
          
          {/* Mobile Navigation Structure */}
          <div className="container py-4">
            {/* User Profile Section (if authenticated) */}
            {isAuthenticated && (
              <div className="mb-6">
                <div className="px-4 py-3 mb-4 rounded-lg bg-slate-100/50 dark:bg-slate-800/50">
                  <p className="text-md font-medium">{user?.name || "User"}</p>
                  <p className="text-xs text-slate-500 dark:text-slate-400 truncate">{user?.email}</p>
                </div>
                <h2 className="text-sm font-semibold uppercase tracking-wider text-slate-500 dark:text-slate-400 mb-2 px-2">My Account</h2>
                <motion.ul
                  className={`flex flex-col ease-in rounded-lg overflow-hidden bg-slate-100/50 dark:bg-slate-800/50`}
                  variants={containerVariants}
                  initial="initial"
                  animate={hamburgerMenuIsOpen ? "open" : "exit"}
                >
                  {userMenuItems.map((item) => (
                    <motion.li
                      variants={mobileLinkVar}
                      key={item.id}
                      className="border-b border-slate-200 dark:border-slate-700 last:border-none"
                    >
                      <Link
                        className={`hover:bg-slate-200 dark:hover:bg-slate-700 flex w-full flex-col p-4 transition-colors ${pathname === item.href ? "bg-slate-200 dark:bg-slate-700" : ""}`}
                        href={item.href}
                      >
                        <span className="font-medium">{item.label}</span>
                        <span className="text-xs mt-1 text-slate-500 dark:text-slate-400">{item.description}</span>
                      </Link>
                    </motion.li>
                  ))}
                  <motion.li
                    variants={mobileLinkVar}
                    className="border-t border-slate-200 dark:border-slate-700"
                  >
                    <button
                      onClick={handleSignOut}
                      className="hover:bg-slate-200 dark:hover:bg-slate-700 flex w-full flex-col p-4 transition-colors text-left text-red-600 dark:text-red-400"
                    >
                      <span className="font-medium">Sign out</span>
                    </button>
                  </motion.li>
                </motion.ul>
              </div>
            )}
            
            {/* Main Navigation Links */}
            <div className="mb-6">
              <motion.ul
                className={`flex flex-col ease-in rounded-lg overflow-hidden bg-slate-100/50 dark:bg-slate-800/50`}
                variants={containerVariants}
                initial="initial"
                animate={hamburgerMenuIsOpen ? "open" : "exit"}
              >
                <motion.li
                  variants={mobileLinkVar}
                  className="border-b border-slate-200 dark:border-slate-700"
                >
                  <Link
                    className={`hover:bg-slate-200 dark:hover:bg-slate-700 flex w-full flex-col p-4 transition-colors ${pathname === "/how-it-works" ? "bg-slate-200 dark:bg-slate-700" : ""}`}
                    href="/how-it-works"
                  >
                    <span className="font-medium">How it works</span>
                  </Link>
                </motion.li>
                <motion.li
                  variants={mobileLinkVar}
                  className="border-b border-slate-200 dark:border-slate-700"
                >
                  <Link
                    className={`hover:bg-slate-200 dark:hover:bg-slate-700 flex w-full flex-col p-4 transition-colors ${pathname === "/marketplace" ? "bg-slate-200 dark:bg-slate-700" : ""}`}
                    href="/marketplace"
                  >
                    <span className="font-medium">Marketplace</span>
                  </Link>
                </motion.li>
                <motion.li
                  variants={mobileLinkVar}
                  className="border-b border-slate-200 dark:border-slate-700 last:border-none"
                >
                  <Link
                    className={`hover:bg-slate-200 dark:hover:bg-slate-700 flex w-full flex-col p-4 transition-colors ${pathname === "/toolkit" ? "bg-slate-200 dark:bg-slate-700" : ""}`}
                    href="/toolkit"
                  >
                    <span className="font-medium">Toolkit</span>
                  </Link>
                </motion.li>
              </motion.ul>
            </div>
            
            {/* I would like to... Section */}
            <div className="mb-6">
              <h2 className="text-sm font-semibold uppercase tracking-wider text-slate-500 dark:text-slate-400 mb-2 px-2">I would like to...</h2>
              <motion.ul
                className={`flex flex-col ease-in rounded-lg overflow-hidden bg-slate-100/50 dark:bg-slate-800/50`}
                variants={containerVariants}
                initial="initial"
                animate={hamburgerMenuIsOpen ? "open" : "exit"}
              >
                {navigationItems.roleBasedItems.map((item) => (
                  <motion.li
                    variants={mobileLinkVar}
                    key={item.id}
                    className="border-b border-slate-200 dark:border-slate-700 last:border-none"
                  >
                    <Link
                      className={`hover:bg-slate-200 dark:hover:bg-slate-700 flex w-full flex-col p-4 transition-colors ${pathname === item.href ? "bg-slate-200 dark:bg-slate-700" : ""}`}
                      href={item.href}
                    >
                      <span className="font-medium">{item.label}</span>
                      <span className="text-xs mt-1 text-slate-500 dark:text-slate-400">{item.description}</span>
                    </Link>
                  </motion.li>
                ))}
              </motion.ul>
            </div>
            
            {/* About Section */}
            <div>
              <h2 className="text-sm font-semibold uppercase tracking-wider text-slate-500 dark:text-slate-400 mb-2 px-2">About</h2>
              <motion.ul
                className={`flex flex-col ease-in rounded-lg overflow-hidden bg-slate-100/50 dark:bg-slate-800/50`}
                variants={containerVariants}
                initial="initial"
                animate={hamburgerMenuIsOpen ? "open" : "exit"}
              >
                {navigationItems.aboutItems.map((item) => (
                  <motion.li
                    variants={mobileLinkVar}
                    key={item.id}
                    className="border-b border-slate-200 dark:border-slate-700 last:border-none"
                  >
                    <Link
                      className={`hover:bg-slate-200 dark:hover:bg-slate-700 flex w-full flex-col p-4 transition-colors ${pathname === item.href ? "bg-slate-200 dark:bg-slate-700" : ""}`}
                      href={item.href}
                    >
                      <span className="font-medium">{item.label}</span>
                      <span className="text-xs mt-1 text-slate-500 dark:text-slate-400">{item.description}</span>
                    </Link>
                  </motion.li>
                ))}
              </motion.ul>
            </div>
            
<<<<<<< HEAD
            {/* Authentication Section */}
            <div className="mt-8 flex flex-col gap-4">
              {/* Show user profile when logged in, otherwise show login/signup buttons */}
              {(() => {
                const { data: session, status } = useSession();
                return status === "loading" ? (
                  <div className="w-full flex justify-center">
                    <div className="h-10 w-40 animate-pulse rounded-md bg-slate-200 dark:bg-slate-700" />
                  </div>
                ) : session?.user ? (
                  <div className="w-full flex justify-center">
                    <UserProfile />
                  </div>
                ) : (
                  <div className="w-full flex flex-col gap-2">
                    <LoginButton variant="login" className="w-full" />
                    <LoginButton variant="signup" className="w-full" />
                  </div>
                );
              })()}
            </div>
=======
            {/* Accessibility Settings in Mobile Menu */}
            {!isAuthenticated && (
              <div className="mt-6 flex flex-col space-y-4">
                <Link
                  className={cn(
                    buttonVariants({ variant: "outline" }),
                    "w-full"
                  )}
                  href="/login"
                >
                  Log in
                </Link>
                <Link
                  className={cn(
                    buttonVariants({ variant: "default" }),
                    "w-full bg-black text-white hover:bg-black/90 dark:bg-black dark:text-white dark:hover:bg-black/90"
                  )}
                  href="/signup"
                >
                  Sign up
                </Link>
              </div>
            )}
>>>>>>> 2f72a863
          </div>
        </motion.nav>
      </AnimatePresence>
    </>
  );
}<|MERGE_RESOLUTION|>--- conflicted
+++ resolved
@@ -12,14 +12,8 @@
 import { useEffect, useState, useRef } from "react";
 import { usePathname } from "next/navigation";
 import { useOnClickOutside } from "@/hooks/use-on-click-outside";
-<<<<<<< HEAD
-import { LoginButton } from "@/components/auth/login-button";
-import { UserProfile } from "@/components/auth/user-profile";
-import { useSession } from "next-auth/react";
-=======
 import { useAuth } from "@/lib/auth/hooks";
 import { UserRole } from "@/lib/auth/types";
->>>>>>> 2f72a863
 
 function AccessibilitySettings() {
   const { theme, setTheme } = useTheme();
@@ -463,26 +457,6 @@
           </nav>
 
           <div className="ml-auto flex h-full items-center">
-<<<<<<< HEAD
-            <div className="flex items-center gap-4">
-              {/* Authentication components */}
-              <div className="flex items-center gap-3">
-                {(() => {
-                  const { data: session, status } = useSession();
-                  return status === "loading" ? (
-                    <div className="h-8 w-8 animate-pulse rounded-full bg-slate-200 dark:bg-slate-700" />
-                  ) : session?.user ? (
-                    <UserProfile />
-                  ) : (
-                    <>
-                      <LoginButton variant="login" className="mr-2" />
-                      <LoginButton variant="signup" />
-                    </>
-                  );
-                })()}
-              </div>
-            </div>
-=======
             {/* Accessibility Settings Button */}
             <AccessibilitySettings />
             
@@ -568,7 +542,6 @@
                 </Link>
               </>
             )}
->>>>>>> 2f72a863
           </div>
           <button
             className="ml-6 md:hidden"
@@ -756,29 +729,6 @@
               </motion.ul>
             </div>
             
-<<<<<<< HEAD
-            {/* Authentication Section */}
-            <div className="mt-8 flex flex-col gap-4">
-              {/* Show user profile when logged in, otherwise show login/signup buttons */}
-              {(() => {
-                const { data: session, status } = useSession();
-                return status === "loading" ? (
-                  <div className="w-full flex justify-center">
-                    <div className="h-10 w-40 animate-pulse rounded-md bg-slate-200 dark:bg-slate-700" />
-                  </div>
-                ) : session?.user ? (
-                  <div className="w-full flex justify-center">
-                    <UserProfile />
-                  </div>
-                ) : (
-                  <div className="w-full flex flex-col gap-2">
-                    <LoginButton variant="login" className="w-full" />
-                    <LoginButton variant="signup" className="w-full" />
-                  </div>
-                );
-              })()}
-            </div>
-=======
             {/* Accessibility Settings in Mobile Menu */}
             {!isAuthenticated && (
               <div className="mt-6 flex flex-col space-y-4">
@@ -802,7 +752,6 @@
                 </Link>
               </div>
             )}
->>>>>>> 2f72a863
           </div>
         </motion.nav>
       </AnimatePresence>
